--- conflicted
+++ resolved
@@ -261,16 +261,6 @@
             line_break()
             continue
 
-<<<<<<< HEAD
-        if any(
-            current_line["spans"][-1]["text"].endswith(suffix)
-            for suffix in ["\n", "\x02"]
-        ):
-            line_break()
-            continue
-
-        if span["rotation"] != current_line["rotation"]:
-=======
         # we break if the previous span ends with a linebreak
         last_text = line["spans"][-1]["text"]
         if any(last_text.endswith(suffix) for suffix in ["\n", "\x02"]):
@@ -278,7 +268,6 @@
             continue
 
         if span["rotation"] != line["rotation"] and abs(span["rotation"] - line["rotation"]) >= 45:
->>>>>>> d76a5753
             line_break()
             continue
 
