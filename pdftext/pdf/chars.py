import ctypes
import math
from typing import Optional

import pypdfium2 as pdfium
import pypdfium2.raw as pdfium_c
from pypdfium2.raw import c_uint

from pdftext.pdf.utils import get_fontname, transform_bbox
from pdftext.schema import Bbox, Char, Chars, Spans, Span

def get_chars(
    textpage: pdfium.PdfTextPage,
    page_bbox: list[float],
    page_rotation: int,
    quote_loosebox: bool = True,
) -> Chars:
    chars: Chars = []

    x_start, y_start, x_end, y_end = page_bbox
    page_width = math.ceil(abs(x_end - x_start))
    page_height = math.ceil(abs(y_end - y_start))

    for i in range(textpage.count_chars()):
        text = chr(pdfium_c.FPDFText_GetUnicode(textpage, i))

        rotation = pdfium_c.FPDFText_GetCharAngle(textpage, i)
        loosebox = (rotation == 0) and (text != "'" or quote_loosebox)

        char_box = textpage.get_charbox(i, loose=loosebox)

        bbox = transform_bbox(page_bbox, page_rotation, char_box)

        fontname, fontflag = get_fontname(textpage, i)
        fontsize = pdfium_c.FPDFText_GetFontSize(textpage, i)
        fontweight = pdfium_c.FPDFText_GetFontWeight(textpage, i)
        fontcolor = [c_uint()]*4  # r, g, b, a
        is_fillcolor = round(
            pdfium_c.FPDFText_GetFillColor(
                textpage,
                i,
                ctypes.byref(fontcolor[0]),
                ctypes.byref(fontcolor[1]),
                ctypes.byref(fontcolor[2]),
                ctypes.byref(fontcolor[3]),
            )
        )
        if is_fillcolor:
            fontcolor = [color.value for color in fontcolor]
        else:
            fontcolor = []

        char_dict: Char = {
            "bbox": bbox,
            "char": text,
            "rotation": rotation,
            "font": {
                "name": fontname,
                "flags": fontflag,
                "color": fontcolor,
                "size": fontsize,
                "weight": fontweight,
            },
            "char_idx": i,
        }
        chars.append(char_dict)

    # TODO: If required, add a deduplication step here through intersection of bboxes

    return chars


def deduplicate_chars(chars: Chars) -> Chars:
    # we first construct words from the chars and then deduplicate them
    words: Spans = []
    word: Optional[Span] = None

    def word_break() -> None:
        words.append(
            {
                "bbox": char["bbox"],
                "text": char["char"],
                "rotation": int(char["rotation"]),
                "font": char["font"],
                "char_start_idx": char["char_idx"],
                "char_end_idx": char["char_idx"],
                "chars": [char],
                "url": "",
                "superscript": False,
                "subscript": False,
            }
        )

    for char in chars:
        if words:
            word = words[-1]

        if not word:
            word_break()
            continue

        # we also break on hyphenation
        if any(word["text"].endswith(x) for x in ["\n", " ", "\x02"]):
            word_break()
            continue

<<<<<<< HEAD
        # we break on any change in font info
        if any(
            char["font"][k] != word["font"][k]
            for k in ["name", "flags", "size", "weight"]
        ):
=======
        # we break on any change in font info - optimized comparison
        char_font = char['font']
        word_font = word['font']
        if any(char_font[k] != word_font[k] for k in ['name', 'flags', 'size', 'weight']):
>>>>>>> d76a5753
            word_break()
            continue

        if char["rotation"] != word["rotation"]:
            word_break()
            continue

        word["text"] += char["char"]
        word["char_end_idx"] = char["char_idx"]
        word["bbox"] = word["bbox"].merge(char["bbox"])
        word["chars"].append(char)

    # deduplicate words - use tuple keys instead of strings
    seen = set()
    deduped = []
    for word in words:
        # Round the bbox coordinates
<<<<<<< HEAD
        bbox = word["bbox"].bbox
        bbox = [round(x, 0) for x in bbox]
=======
        bbox = word['bbox'].bbox
        bbox_rounded = tuple(round(x, 0) for x in bbox)
>>>>>>> d76a5753

        key = (bbox_rounded, word['text'], word['rotation'], 
               word['font']['name'], word['font']['flags'], 
               word['font']['size'], word['font']['weight'])
        if key not in seen:
            seen.add(key)
            deduped.append(word)

    return [char for word in deduped for char in word["chars"]]<|MERGE_RESOLUTION|>--- conflicted
+++ resolved
@@ -104,18 +104,10 @@
             word_break()
             continue
 
-<<<<<<< HEAD
-        # we break on any change in font info
-        if any(
-            char["font"][k] != word["font"][k]
-            for k in ["name", "flags", "size", "weight"]
-        ):
-=======
         # we break on any change in font info - optimized comparison
         char_font = char['font']
         word_font = word['font']
         if any(char_font[k] != word_font[k] for k in ['name', 'flags', 'size', 'weight']):
->>>>>>> d76a5753
             word_break()
             continue
 
@@ -133,13 +125,8 @@
     deduped = []
     for word in words:
         # Round the bbox coordinates
-<<<<<<< HEAD
-        bbox = word["bbox"].bbox
-        bbox = [round(x, 0) for x in bbox]
-=======
         bbox = word['bbox'].bbox
         bbox_rounded = tuple(round(x, 0) for x in bbox)
->>>>>>> d76a5753
 
         key = (bbox_rounded, word['text'], word['rotation'], 
                word['font']['name'], word['font']['flags'], 
